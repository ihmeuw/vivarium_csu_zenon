from typing import NamedTuple

import itertools


####################
# Project metadata #
####################

PROJECT_NAME = 'vivarium_csu_zenon'
CLUSTER_PROJECT = 'proj_csu'

CLUSTER_QUEUE = 'all.q'
MAKE_ARTIFACT_MEM = '3G'
MAKE_ARTIFACT_CPU = '1'
MAKE_ARTIFACT_RUNTIME = '3:00:00'
MAKE_ARTIFACT_SLEEP = 10

LOCATIONS = [
    'Brazil',
    'China',
    'France',
    'Italy',
    'Spain',
    'Russian Federation',
]


#############
# Data Keys #
#############

METADATA_LOCATIONS = 'metadata.locations'


class __Population(NamedTuple):
    STRUCTURE: str = 'population.structure'
    AGE_BINS: str = 'population.age_bins'
    DEMOGRAPHY: str = 'population.demographic_dimensions'
    TMRLE: str = 'population.theoretical_minimum_risk_life_expectancy'
    ACMR: str = 'cause.all_causes.cause_specific_mortality_rate'

    @property
    def name(self):
        return 'population'

    @property
    def log_name(self):
        return 'population'


POPULATION = __Population()


class __IHD(NamedTuple):
    ACUTE_MI_PREVALENCE: str = 'sequela.acute_myocardial_infarction.prevalence'
    POST_MI_PREVALENCE: str = 'sequela.post_myocardial_infarction.prevalence'
    ACUTE_MI_INCIDENCE_RATE: str = 'cause.ischemic_heart_disease.incidence_rate'
    ACUTE_MI_DISABILITY_WEIGHT: str = 'sequela.acute_myocardial_infarction.disability_weight'
    POST_MI_DISABILITY_WEIGHT: str = 'sequela.post_myocardial_infarction.disability_weight'
    ACUTE_MI_EMR: str = 'sequela.acute_myocardial_infarction.excess_mortality_rate'
    POST_MI_EMR: str = 'sequela.post_myocardial_infarction.excess_mortality_rate'
    CSMR: str = 'cause.ischemic_heart_disease.cause_specific_mortality_rate'
    RESTRICTIONS: str = 'cause.ischemic_heart_disease.restrictions'

    @property
    def name(self):
        return 'ischemic_heart_disease'

    @property
    def log_name(self):
        return 'ischemic heart disease'


IHD = __IHD()


class __IschemicStroke(NamedTuple):
    ACUTE_STROKE_PREVALENCE: str = 'sequela.acute_ischemic_stroke.prevalence'
    POST_STROKE_PREVALENCE: str = 'sequela.post_ischemic_stroke.prevalence'
    ACUTE_STROKE_INCIDENCE_RATE: str = 'cause.ischemic_stroke.incidence_rate'
    ACUTE_STROKE_DISABILITY_WEIGHT: str = 'sequela.acute_ischemic_stroke.disability_weight'
    POST_STROKE_DISABILITY_WEIGHT: str = 'sequela.post_ischemic_stroke.disability_weight'
    ACUTE_STROKE_EMR: str = 'sequela.acute_ischemic_stroke.excess_mortality_rate'
    POST_STROKE_EMR: str = 'sequela.post_ischemic_stroke.excess_mortality_rate'
    CSMR: str = 'cause.ischemic_stroke.cause_specific_mortality_rate'
    RESTRICTIONS: str = 'cause.ischemic_stroke.restrictions'

    @property
    def name(self):
        return 'ischemic_stroke'

    @property
    def log_name(self):
        return 'ischemic stroke'


ISCHEMIC_STROKE = __IschemicStroke()


class __DiabetesMellitus(NamedTuple):
    PREVALENCE: str = 'cause.diabetes_mellitus.prevalence'
    MODERATE_DIABETES_PREVALENCE: str = 'sequela.moderate_diabetes_mellitus.prevalence'
    SEVERE_DIABETES_PREVALENCE: str = 'sequela.severe_diabetes_mellitus.prevalence'
    INCIDENCE_RATE: str = 'cause.diabetes_mellitus.incidence_rate'
    REMISSION_RATE: str = 'cause.diabetes_mellitus.remission_rate'
    MODERATE_DIABETES_PROPORTION: str = 'sequela.moderate_diabetes_mellitus.proportion'
    SEVERE_DIABETES_PROPORTION: str = 'sequela.severe_diabetes_mellitus.proportion'
    MODERATE_DIABETES_DISABILITY_WEIGHT: str = 'sequela.moderate_diabetes_mellitus.disability_weight'
    SEVERE_DIABETES_DISABILITY_WEIGHT: str = 'sequela.severe_diabetes_mellitus.disability_weight'
    CSMR: str = 'cause.diabetes_mellitus.cause_specific_mortality_rate'
    EMR: str = 'cause.diabetes_mellitus.excess_mortality_rate'
    MODERATE_DIABETES_EMR: str = 'sequela.moderate_diabetes_mellitus.excess_mortality_rate'
    SEVERE_DIABETES_EMR: str = 'sequela.severe_diabetes_mellitus.excess_mortality_rate'
    RESTRICTIONS: str = 'cause.diabetes_mellitus.restrictions'

    @property
    def name(self):
        return 'diabetes_mellitus'

    @property
    def log_name(self):
        return 'diabetes mellitus'


DIABETES_MELLITUS = __DiabetesMellitus()


class __HighLDLCholesterol(NamedTuple):
    DISTRIBUTION: str = 'risk_factor.high_ldl_cholesterol.distribution'
    EXPOSURE_MEAN: str = 'risk_factor.high_ldl_cholesterol.exposure'
    EXPOSURE_SD: str = 'risk_factor.high_ldl_cholesterol.exposure_standard_deviation'
    EXPOSURE_WEIGHTS: str = 'risk_factor.high_ldl_cholesterol.exposure_distribution_weights'
    RELATIVE_RISK: str = 'risk_factor.high_ldl_cholesterol.relative_risk'
    PAF: str = 'risk_factor.high_ldl_cholesterol.population_attributable_fraction'
    TMRED: str = 'risk_factor.high_ldl_cholesterol.tmred'
    RELATIVE_RISK_SCALAR: str = 'risk_factor.high_ldl_cholesterol.relative_risk_scalar'

    @property
    def name(self):
        return 'high_ldl_cholesterol'

    @property
    def log_name(self):
        return 'high ldl cholesterol'


LDL_C = __HighLDLCholesterol()


class __HighSystolicBloodPressure(NamedTuple):
    DISTRIBUTION: str = 'risk_factor.high_systolic_blood_pressure.distribution'
    EXPOSURE_MEAN: str = 'risk_factor.high_systolic_blood_pressure.exposure'
    EXPOSURE_SD: str = 'risk_factor.high_systolic_blood_pressure.exposure_standard_deviation'
    EXPOSURE_WEIGHTS: str = 'risk_factor.high_systolic_blood_pressure.exposure_distribution_weights'
    RELATIVE_RISK: str = 'risk_factor.high_systolic_blood_pressure.relative_risk'
    PAF: str = 'risk_factor.high_systolic_blood_pressure.population_attributable_fraction'
    TMRED: str = 'risk_factor.high_systolic_blood_pressure.tmred'
    RELATIVE_RISK_SCALAR: str = 'risk_factor.high_systolic_blood_pressure.relative_risk_scalar'

    @property
    def name(self):
        return 'high_systolic_blood_pressure'

    @property
    def log_name(self):
        return 'high systolic blood pressure'


SBP = __HighSystolicBloodPressure()


class __FastingPlasmaGlucose(NamedTuple):
    DISTRIBUTION: str = 'risk_factor.high_fasting_plasma_glucose_continuous.distribution'
    EXPOSURE_MEAN: str = 'risk_factor.high_fasting_plasma_glucose_continuous.exposure'
    EXPOSURE_SD: str = 'risk_factor.high_fasting_plasma_glucose_continuous.exposure_standard_deviation'
    EXPOSURE_WEIGHTS: str = 'risk_factor.high_fasting_plasma_glucose_continuous.exposure_distribution_weights'
    DIABETES_MELLITUS_THRESHOLD: str = 'risk_factor.high_fasting_plasma_glucose_continuous.diabetes_mellitus_threshold'
    RELATIVE_RISK: str = 'risk_factor.high_fasting_plasma_glucose_continuous.relative_risk'
    PAF: str = 'risk_factor.high_fasting_plasma_glucose_continuous.population_attributable_fraction'
    TMRED: str = 'risk_factor.high_fasting_plasma_glucose_continuous.tmred'
    RELATIVE_RISK_SCALAR: str = 'risk_factor.high_fasting_plasma_glucose_continuous.relative_risk_scalar'

    @property
    def name(self):
        return 'high_fasting_plasma_glucose_continuous'

    @property
    def log_name(self):
        return 'high fasting plasma glucose'


FPG = __FastingPlasmaGlucose()


class __ImpairedKidneyFunction(NamedTuple):
    CATEGORIES: str = 'risk_factor.impaired_kidney_function.categories'
    DISTRIBUTION: str = 'risk_factor.impaired_kidney_function.distribution'
    EXPOSURE: str = 'risk_factor.impaired_kidney_function.exposure'
    RELATIVE_RISK: str = 'risk_factor.impaired_kidney_function.relative_risk'
    CAT_5_DISABILITY_WEIGHT: str = 'risk_factor.cat_5_impaired_kidney_function.disability_weight'
    CAT_4_DISABILITY_WEIGHT: str = 'risk_factor.cat_4_impaired_kidney_function.disability_weight'
    CAT_3_DISABILITY_WEIGHT: str = 'risk_factor.cat_3_impaired_kidney_function.disability_weight'
    CAT_2_DISABILITY_WEIGHT: str = 'risk_factor.cat_2_impaired_kidney_function.disability_weight'
    CAT_1_DISABILITY_WEIGHT: str = 'risk_factor.cat_1_impaired_kidney_function.disability_weight'
    EMR: str = 'risk_factor.impaired_kidney_function.excess_mortality_rate'
    CSMR: str = 'risk_factor.impaired_kidney_function.cause_specific_mortality_rate'
    PAF: str = 'risk_factor.impaired_kidney_function.population_attributable_fraction'

    @property
    def name(self):
        return 'impaired_kidney_function'

    @property
    def log_name(self):
        return 'impaired kidney function'

    @property
    def disability_weights(self):
        return [
            self.CAT_1_DISABILITY_WEIGHT,
            self.CAT_2_DISABILITY_WEIGHT,
            self.CAT_3_DISABILITY_WEIGHT,
            self.CAT_4_DISABILITY_WEIGHT,
            self.CAT_5_DISABILITY_WEIGHT,
        ]


IKF = __ImpairedKidneyFunction()

MAKE_ARTIFACT_KEY_GROUPS = [
    POPULATION,
    IHD,
    ISCHEMIC_STROKE,
    DIABETES_MELLITUS,
    LDL_C,
    SBP,
    FPG,
    IKF,
]

###########################
# Disease Model variables #
###########################


class TransitionString(str):

    def __new__(cls, value):
        obj = str.__new__(cls, value.lower())
        obj.from_state, obj.to_state = value.split('_TO_')
        return obj


IHD_MODEL_NAME = 'ischemic_heart_disease'
IHD_SUSCEPTIBLE_STATE_NAME = f'susceptible_to_{IHD_MODEL_NAME}'
ACUTE_MI_STATE_NAME = 'acute_myocardial_infarction'
POST_MI_STATE_NAME = 'post_myocardial_infarction'
IHD_MODEL_STATES = (IHD_SUSCEPTIBLE_STATE_NAME, ACUTE_MI_STATE_NAME, POST_MI_STATE_NAME)
IHD_MODEL_TRANSITIONS = (
    TransitionString(f'{IHD_SUSCEPTIBLE_STATE_NAME}_TO_{ACUTE_MI_STATE_NAME}'),
    TransitionString(f'{ACUTE_MI_STATE_NAME}_TO_{POST_MI_STATE_NAME}'),
    TransitionString(f'{POST_MI_STATE_NAME}_TO_{ACUTE_MI_STATE_NAME}')
)

ISCHEMIC_STROKE_MODEL_NAME = 'ischemic_stroke'
ISCHEMIC_STROKE_SUSCEPTIBLE_STATE_NAME = f'susceptible_to_{ISCHEMIC_STROKE_MODEL_NAME}'
ACUTE_ISCHEMIC_STROKE_STATE_NAME = 'acute_ischemic_stroke'
POST_ISCHEMIC_STROKE_STATE_NAME = 'post_ischemic_stroke'
ISCHEMIC_STROKE_MODEL_STATES = (
    ISCHEMIC_STROKE_SUSCEPTIBLE_STATE_NAME,
    ACUTE_ISCHEMIC_STROKE_STATE_NAME,
    POST_ISCHEMIC_STROKE_STATE_NAME
)
ISCHEMIC_STROKE_MODEL_TRANSITIONS = (
    TransitionString(f'{ISCHEMIC_STROKE_SUSCEPTIBLE_STATE_NAME}_TO_{ACUTE_ISCHEMIC_STROKE_STATE_NAME}'),
    TransitionString(f'{ACUTE_ISCHEMIC_STROKE_STATE_NAME}_TO_{POST_ISCHEMIC_STROKE_STATE_NAME}'),
    TransitionString(f'{POST_ISCHEMIC_STROKE_STATE_NAME}_TO_{ACUTE_ISCHEMIC_STROKE_STATE_NAME}')
)

DIABETES_MELLITUS_MODEL_NAME = 'diabetes_mellitus'
DIABETES_MELLITUS_SUSCEPTIBLE_STATE_NAME = f'susceptible_to_{DIABETES_MELLITUS_MODEL_NAME}'
MODERATE_DIABETES_MELLITUS_STATE_NAME = f'moderate_{DIABETES_MELLITUS_MODEL_NAME}'
SEVERE_DIABETES_MELLITUS_STATE_NAME = f'severe_{DIABETES_MELLITUS_MODEL_NAME}'
DIABETES_MELLITUS_MODEL_STATES = (
    DIABETES_MELLITUS_SUSCEPTIBLE_STATE_NAME,
    MODERATE_DIABETES_MELLITUS_STATE_NAME,
    SEVERE_DIABETES_MELLITUS_STATE_NAME
)
DIABETES_MELLITUS_MODEL_TRANSITIONS = (
    TransitionString(f'{DIABETES_MELLITUS_SUSCEPTIBLE_STATE_NAME}_TO_{MODERATE_DIABETES_MELLITUS_STATE_NAME}'),
    TransitionString(f'{DIABETES_MELLITUS_SUSCEPTIBLE_STATE_NAME}_TO_{SEVERE_DIABETES_MELLITUS_STATE_NAME}'),
    TransitionString(f'{MODERATE_DIABETES_MELLITUS_STATE_NAME}_TO_{DIABETES_MELLITUS_SUSCEPTIBLE_STATE_NAME}'),
    TransitionString(f'{SEVERE_DIABETES_MELLITUS_STATE_NAME}_TO_{DIABETES_MELLITUS_SUSCEPTIBLE_STATE_NAME}'),
)

CKD_MODEL_NAME = 'chronic_kidney_disease'
CKD_SUSCEPTIBLE_STATE_NAME = f'susceptible_to_{CKD_MODEL_NAME}'
ALBUMINURIA_STATE_NAME = 'albuminuria'
STAGE_III_CKD_STATE_NAME = f'stage_iii_{CKD_MODEL_NAME}'
STAGE_IV_CKD_STATE_NAME = f'stage_iv_{CKD_MODEL_NAME}'
STAGE_V_CKD_STATE_NAME = f'stage_v_{CKD_MODEL_NAME}'
CKD_MODEL_STATES = (
    CKD_SUSCEPTIBLE_STATE_NAME,
    ALBUMINURIA_STATE_NAME,
    STAGE_III_CKD_STATE_NAME,
    STAGE_IV_CKD_STATE_NAME,
    STAGE_V_CKD_STATE_NAME
)
CKD_MODEL_TRANSITIONS = tuple(TransitionString('_TO_'.join(p))
                              for p in zip(CKD_MODEL_STATES[:-1], CKD_MODEL_STATES[1:]))

IKF_TO_CKD_MAP = {f'cat{i+1}': ckd_model_state for i, ckd_model_state in enumerate(CKD_MODEL_STATES[::-1])}

DISEASE_MODELS = (
    IHD_MODEL_NAME,
    ISCHEMIC_STROKE_MODEL_NAME,
    DIABETES_MELLITUS_MODEL_NAME,
    CKD_MODEL_NAME
)
DISEASE_MODEL_MAP = {
    IHD_MODEL_NAME: {
        'states': IHD_MODEL_STATES,
        'transitions': IHD_MODEL_TRANSITIONS,
    },
    ISCHEMIC_STROKE_MODEL_NAME: {
        'states': ISCHEMIC_STROKE_MODEL_STATES,
        'transitions': ISCHEMIC_STROKE_MODEL_TRANSITIONS,
    },
    DIABETES_MELLITUS_MODEL_NAME: {
        'states': DIABETES_MELLITUS_MODEL_STATES,
        'transitions': DIABETES_MELLITUS_MODEL_TRANSITIONS,
    },
    CKD_MODEL_NAME: {
        'states': CKD_MODEL_STATES,
        'transitions': CKD_MODEL_TRANSITIONS,
    },
}

STATES = tuple(state for model in DISEASE_MODELS for state in DISEASE_MODEL_MAP[model]['states'])
TRANSITIONS = tuple(transition for model in DISEASE_MODELS for transition in DISEASE_MODEL_MAP[model]['transitions'])

# CVD Risk Categories
CVD_VERY_HIGH_RISK = 'very_high_risk'
CVD_HIGH_RISK = 'high_risk'
CVD_MODERATE_RISK = 'moderate_risk'
CVD_LOW_RISK = 'low_risk'

########################
# Stratification Constants #
########################

<<<<<<< HEAD
CVD_RISK_CATEGORIES = [CVD_VERY_HIGH_RISK, CVD_HIGH_RISK, CVD_MODERATE_RISK, CVD_LOW_RISK]
=======
DIABETES_CATEGORIES = {DIABETES_MELLITUS_SUSCEPTIBLE_STATE_NAME: 'none',
                       MODERATE_DIABETES_MELLITUS_STATE_NAME: 'moderate',
                       SEVERE_DIABETES_MELLITUS_STATE_NAME: 'severe'}
CKD_CATEGORIES = {CKD_SUSCEPTIBLE_STATE_NAME: 'none',
                  ALBUMINURIA_STATE_NAME: 'ii',
                  STAGE_III_CKD_STATE_NAME: 'iii',
                  STAGE_IV_CKD_STATE_NAME: 'iv',
                  STAGE_V_CKD_STATE_NAME: 'v'}

>>>>>>> 5d6c08c2

#################################
# Results columns and variables #
#################################

TOTAL_POPULATION_COLUMN = 'total_population'
TOTAL_YLDS_COLUMN = 'years_lived_with_disability'
TOTAL_YLLS_COLUMN = 'years_of_life_lost'

# Columns from parallel runs
INPUT_DRAW_COLUMN = 'input_draw'
RANDOM_SEED_COLUMN = 'random_seed'
OUTPUT_SCENARIO_COLUMN = 'scenario'

STANDARD_COLUMNS = {
    'total_population': TOTAL_POPULATION_COLUMN,
    'total_ylls': TOTAL_YLLS_COLUMN,
    'total_ylds': TOTAL_YLDS_COLUMN,
}

THROWAWAY_COLUMNS = ([f'{state}_event_count' for state in STATES]
                     + [f'{DIABETES_MELLITUS_MODEL_NAME}_event_count']  # From transient state
                     + [f'{state}_prevalent_cases_at_sim_end' for state in STATES])

TOTAL_POPULATION_COLUMN_TEMPLATE = 'total_population_{POP_STATE}'
<<<<<<< HEAD
PERSON_TIME_COLUMN_TEMPLATE = 'person_time_in_{YEAR}_among_{SEX}_in_age_group_{AGE_GROUP}_cvd_{CVD_RISK}'
DEATH_COLUMN_TEMPLATE = 'death_due_to_{CAUSE_OF_DEATH}_in_{YEAR}_among_{SEX}_in_age_group_{AGE_GROUP}_cvd_{CVD_RISK}'
YLLS_COLUMN_TEMPLATE = 'ylls_due_to_{CAUSE_OF_DEATH}_in_{YEAR}_among_{SEX}_in_age_group_{AGE_GROUP}_cvd_{CVD_RISK}'
YLDS_COLUMN_TEMPLATE = 'ylds_due_to_{CAUSE_OF_DISABILITY}_in_{YEAR}_among_{SEX}_in_age_group_{AGE_GROUP}_cvd_{CVD_RISK}'
STATE_PERSON_TIME_COLUMN_TEMPLATE = '{STATE}_person_time_in_{YEAR}_among_{SEX}_in_age_group_{AGE_GROUP}'
TRANSITION_COUNT_COLUMN_TEMPLATE = '{TRANSITION}_event_count_in_{YEAR}_among_{SEX}_in_age_group_{AGE_GROUP}'
=======
PERSON_TIME_COLUMN_TEMPLATE = 'person_time_in_{YEAR}_among_{SEX}_in_age_group_{AGE_GROUP}_diabetes_{DIABETES}_ckd_{CKD}'
DEATH_COLUMN_TEMPLATE = 'death_due_to_{CAUSE_OF_DEATH}_in_{YEAR}_among_{SEX}_in_age_group_{AGE_GROUP}_diabetes_{DIABETES}_ckd_{CKD}'
YLLS_COLUMN_TEMPLATE = 'ylls_due_to_{CAUSE_OF_DEATH}_in_{YEAR}_among_{SEX}_in_age_group_{AGE_GROUP}_diabetes_{DIABETES}_ckd_{CKD}'
YLDS_COLUMN_TEMPLATE = 'ylds_due_to_{CAUSE_OF_DISABILITY}_in_{YEAR}_among_{SEX}_in_age_group_{AGE_GROUP}_diabetes_{DIABETES}_ckd_{CKD}'
STATE_PERSON_TIME_COLUMN_TEMPLATE = '{STATE}_person_time_in_{YEAR}_among_{SEX}_in_age_group_{AGE_GROUP}_diabetes_{DIABETES}_ckd_{CKD}'
TRANSITION_COUNT_COLUMN_TEMPLATE = '{TRANSITION}_event_count_in_{YEAR}_among_{SEX}_in_age_group_{AGE_GROUP}_diabetes_{DIABETES}_ckd_{CKD}'

>>>>>>> 5d6c08c2

COLUMN_TEMPLATES = {
    'population': TOTAL_POPULATION_COLUMN_TEMPLATE,
    'person_time': PERSON_TIME_COLUMN_TEMPLATE,
    'deaths': DEATH_COLUMN_TEMPLATE,
    'ylls': YLLS_COLUMN_TEMPLATE,
    'ylds': YLDS_COLUMN_TEMPLATE,
    'state_person_time': STATE_PERSON_TIME_COLUMN_TEMPLATE,
    'transition_count': TRANSITION_COUNT_COLUMN_TEMPLATE,
}

NON_COUNT_TEMPLATES = [
]

POP_STATES = ('living', 'dead', 'tracked', 'untracked')
SEXES = ('male', 'female')
YEARS = tuple(range(2020, 2025))
AGE_GROUPS = (
    '30_to_34',
    '35_to_39',
    '40_to_44',
    '45_to_49',
    '50_to_54',
    '55_to_59',
    '60_to_64',
    '65_to_69',
    '70_to_74',
    '75_to_79',
    '80_to_84',
    '85_to_89',
    '90_to_94',
    '95_plus',
)

CAUSES_OF_DISABILITY = (
    ACUTE_MI_STATE_NAME,
    POST_MI_STATE_NAME,
    ACUTE_ISCHEMIC_STROKE_STATE_NAME,
    POST_ISCHEMIC_STROKE_STATE_NAME,
    MODERATE_DIABETES_MELLITUS_STATE_NAME,
    SEVERE_DIABETES_MELLITUS_STATE_NAME,
    ALBUMINURIA_STATE_NAME,
    STAGE_III_CKD_STATE_NAME,
    STAGE_IV_CKD_STATE_NAME,
    STAGE_V_CKD_STATE_NAME,
)
CAUSES_OF_DEATH = CAUSES_OF_DISABILITY + ('other_causes',)

TEMPLATE_FIELD_MAP = {
    'POP_STATE': POP_STATES,
    'YEAR': YEARS,
    'SEX': SEXES,
    'AGE_GROUP': AGE_GROUPS,
    'CAUSE_OF_DEATH': CAUSES_OF_DEATH,
    'CAUSE_OF_DISABILITY': CAUSES_OF_DISABILITY,
    'STATE': STATES,
    'TRANSITION': TRANSITIONS,
<<<<<<< HEAD
    'CVD_RISK': CVD_RISK_CATEGORIES,
=======
    'DIABETES': DIABETES_CATEGORIES.keys(),
    'CKD': CKD_CATEGORIES.keys(),
>>>>>>> 5d6c08c2
}


def RESULT_COLUMNS(kind='all'):
    if kind not in COLUMN_TEMPLATES and kind != 'all':
        raise ValueError(f'Unknown result column type {kind}')
    columns = []
    if kind == 'all':
        for k in COLUMN_TEMPLATES:
            columns += RESULT_COLUMNS(k)
        columns = list(STANDARD_COLUMNS.values()) + columns
    else:
        template = COLUMN_TEMPLATES[kind]
        filtered_field_map = {field: values
                              for field, values in TEMPLATE_FIELD_MAP.items() if f'{{{field}}}' in template}
        fields, value_groups = filtered_field_map.keys(), itertools.product(*filtered_field_map.values())
        for value_group in value_groups:
            columns.append(template.format(**{field: value for field, value in zip(fields, value_group)}).lower())
    return columns
<|MERGE_RESOLUTION|>--- conflicted
+++ resolved
@@ -350,19 +350,7 @@
 # Stratification Constants #
 ########################
 
-<<<<<<< HEAD
 CVD_RISK_CATEGORIES = [CVD_VERY_HIGH_RISK, CVD_HIGH_RISK, CVD_MODERATE_RISK, CVD_LOW_RISK]
-=======
-DIABETES_CATEGORIES = {DIABETES_MELLITUS_SUSCEPTIBLE_STATE_NAME: 'none',
-                       MODERATE_DIABETES_MELLITUS_STATE_NAME: 'moderate',
-                       SEVERE_DIABETES_MELLITUS_STATE_NAME: 'severe'}
-CKD_CATEGORIES = {CKD_SUSCEPTIBLE_STATE_NAME: 'none',
-                  ALBUMINURIA_STATE_NAME: 'ii',
-                  STAGE_III_CKD_STATE_NAME: 'iii',
-                  STAGE_IV_CKD_STATE_NAME: 'iv',
-                  STAGE_V_CKD_STATE_NAME: 'v'}
-
->>>>>>> 5d6c08c2
 
 #################################
 # Results columns and variables #
@@ -388,22 +376,12 @@
                      + [f'{state}_prevalent_cases_at_sim_end' for state in STATES])
 
 TOTAL_POPULATION_COLUMN_TEMPLATE = 'total_population_{POP_STATE}'
-<<<<<<< HEAD
 PERSON_TIME_COLUMN_TEMPLATE = 'person_time_in_{YEAR}_among_{SEX}_in_age_group_{AGE_GROUP}_cvd_{CVD_RISK}'
 DEATH_COLUMN_TEMPLATE = 'death_due_to_{CAUSE_OF_DEATH}_in_{YEAR}_among_{SEX}_in_age_group_{AGE_GROUP}_cvd_{CVD_RISK}'
 YLLS_COLUMN_TEMPLATE = 'ylls_due_to_{CAUSE_OF_DEATH}_in_{YEAR}_among_{SEX}_in_age_group_{AGE_GROUP}_cvd_{CVD_RISK}'
 YLDS_COLUMN_TEMPLATE = 'ylds_due_to_{CAUSE_OF_DISABILITY}_in_{YEAR}_among_{SEX}_in_age_group_{AGE_GROUP}_cvd_{CVD_RISK}'
-STATE_PERSON_TIME_COLUMN_TEMPLATE = '{STATE}_person_time_in_{YEAR}_among_{SEX}_in_age_group_{AGE_GROUP}'
-TRANSITION_COUNT_COLUMN_TEMPLATE = '{TRANSITION}_event_count_in_{YEAR}_among_{SEX}_in_age_group_{AGE_GROUP}'
-=======
-PERSON_TIME_COLUMN_TEMPLATE = 'person_time_in_{YEAR}_among_{SEX}_in_age_group_{AGE_GROUP}_diabetes_{DIABETES}_ckd_{CKD}'
-DEATH_COLUMN_TEMPLATE = 'death_due_to_{CAUSE_OF_DEATH}_in_{YEAR}_among_{SEX}_in_age_group_{AGE_GROUP}_diabetes_{DIABETES}_ckd_{CKD}'
-YLLS_COLUMN_TEMPLATE = 'ylls_due_to_{CAUSE_OF_DEATH}_in_{YEAR}_among_{SEX}_in_age_group_{AGE_GROUP}_diabetes_{DIABETES}_ckd_{CKD}'
-YLDS_COLUMN_TEMPLATE = 'ylds_due_to_{CAUSE_OF_DISABILITY}_in_{YEAR}_among_{SEX}_in_age_group_{AGE_GROUP}_diabetes_{DIABETES}_ckd_{CKD}'
-STATE_PERSON_TIME_COLUMN_TEMPLATE = '{STATE}_person_time_in_{YEAR}_among_{SEX}_in_age_group_{AGE_GROUP}_diabetes_{DIABETES}_ckd_{CKD}'
-TRANSITION_COUNT_COLUMN_TEMPLATE = '{TRANSITION}_event_count_in_{YEAR}_among_{SEX}_in_age_group_{AGE_GROUP}_diabetes_{DIABETES}_ckd_{CKD}'
-
->>>>>>> 5d6c08c2
+STATE_PERSON_TIME_COLUMN_TEMPLATE = '{STATE}_person_time_in_{YEAR}_among_{SEX}_in_age_group_{AGE_GROUP}_cvd_{CVD_RISK}'
+TRANSITION_COUNT_COLUMN_TEMPLATE = '{TRANSITION}_event_count_in_{YEAR}_among_{SEX}_in_age_group_{AGE_GROUP}_cvd_{CVD_RISK}'
 
 COLUMN_TEMPLATES = {
     'population': TOTAL_POPULATION_COLUMN_TEMPLATE,
@@ -461,12 +439,7 @@
     'CAUSE_OF_DISABILITY': CAUSES_OF_DISABILITY,
     'STATE': STATES,
     'TRANSITION': TRANSITIONS,
-<<<<<<< HEAD
     'CVD_RISK': CVD_RISK_CATEGORIES,
-=======
-    'DIABETES': DIABETES_CATEGORIES.keys(),
-    'CKD': CKD_CATEGORIES.keys(),
->>>>>>> 5d6c08c2
 }
 
 
