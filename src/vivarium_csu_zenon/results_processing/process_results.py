--- conflicted
+++ resolved
@@ -112,18 +112,11 @@
     return data.reset_index(drop=True)
 
 
-<<<<<<< HEAD
-def split_processing_column(data, stratified):
-=======
 def split_processing_column(data):
->>>>>>> 1b749940
     data['measure'], year_and_sex, process = data.process.str.split('_in_').str
     data['year'], data['sex'] = year_and_sex.str.split('_among_').str
     process = process.str.split('age_group_').str[1]
-    data['age_group'], process = process.str.split('_diabetes_').str
-    data['diabetes_state'], data['ckd_state'] = process.str.split('_ckd_').str
-    data['diabetes_state'] = data['diabetes_state'].map(project_globals.DIABETES_SHORT_TO_LONG_MAP)
-    data['ckd_state'] = data['ckd_state'].map(project_globals.CKD_SHORT_TO_LONG_MAP)
+    data['age_group'], data['cvd_risk_category'] = process.str.split('_cvd_').str
     return data.drop(columns='process')
 
 
