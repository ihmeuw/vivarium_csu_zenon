import typing

import pandas as pd

from vivarium_public_health.risks import Risk as Risk_, RiskEffect as RiskEffect_
from vivarium_public_health.risks.data_transformations import (get_distribution_type, pivot_categorical,
                                                               get_exposure_post_processor)

from vivarium_csu_zenon import globals as project_globals

if typing.TYPE_CHECKING:
    from vivarium.framework.engine import Builder


class RiskEffect(RiskEffect_):

    def setup(self, builder):
        self.randomness = builder.randomness.get_stream(
            f'effect_of_{self.risk.name}_on_{self.target.name}.{self.target.measure}'
        )

        relative_risk_data = self.load_relative_risk_data(builder)
        self.relative_risk = builder.lookup.build_table(relative_risk_data, key_columns=['sex'],
                                                        parameter_columns=['age', 'year'])
        self.exposure_effect = self.load_exposure_effect(builder)

        builder.value.register_value_modifier(f'{self.target.name}.{self.target.measure}',
                                              modifier=self.adjust_target,
                                              requires_values=[f'{self.risk.name}.exposure'],
                                              requires_columns=['age', 'sex'])

    def load_relative_risk_data(self, builder):
        relative_risk_data = builder.data.load(f'{self.risk}.relative_risk')
        correct_target = ((relative_risk_data['affected_entity']
                           == project_globals.RATE_TARGET_MAP[self.target].name)
                          & (relative_risk_data['affected_measure']
                             == project_globals.RATE_TARGET_MAP[self.target].measure))
        relative_risk_data = (relative_risk_data[correct_target]
                              .drop(['affected_entity', 'affected_measure'], 'columns'))

        if get_distribution_type(builder, self.risk) in ['dichotomous', 'ordered_polytomous', 'unordered_polytomous']:
            relative_risk_data = pivot_categorical(relative_risk_data)

        else:
            relative_risk_data = relative_risk_data.drop(['parameter'], 'columns')
        return relative_risk_data

<<<<<<< HEAD

class FastingPlasmaGlucose(Risk):
    @property
    def name(self):
        return f'risk_factor.{project_globals.FPG.name}'
=======
>>>>>>> 57472878

class Risk(Risk_):

    def setup(self, builder: 'Builder'):
        propensity_col = f'{self.risk.name}_propensity'
        self.population_view = builder.population.get_view([propensity_col])
        self.propensity = builder.value.register_value_producer(
            f'{self.risk.name}.propensity',
            source=lambda index: self.population_view.get(index)[propensity_col],
            requires_columns=[propensity_col])
        self.exposure = builder.value.register_value_producer(
            f'{self.risk.name}.exposure',
            source=self.get_current_exposure,
            requires_columns=['age', 'sex'],
            requires_values=[f'{self.risk.name}.propensity'],
            preferred_post_processor=get_exposure_post_processor(builder, self.risk)
        )


class FastingPlasmaGlucose(Risk):
    @property
    def name(self):
        return f'risk_factor.{project_globals.FPG.name}'

    def __init__(self):
        super().__init__(self.name)

    def setup(self, builder: 'Builder'):
        super().setup(builder)
        diabetes_state_col = project_globals.DIABETES_MELLITUS.name

        threshold_data = builder.data.load(project_globals.FPG.DIABETES_MELLITUS_THRESHOLD)
        self.fpg_threshold = builder.lookup.build_table(threshold_data, key_columns=['sex'],
                                                        parameter_columns=['age', 'year'])
        propensity_col = f'{self.risk.name}_propensity'
        self.population_view = builder.population.get_view([diabetes_state_col, propensity_col])

    def get_current_exposure(self, index):
        pop = self.population_view.get(index)
        diabetes_state = pop.loc[:, project_globals.DIABETES_MELLITUS.name]
        diabetic_mask = diabetes_state != project_globals.DIABETES_MELLITUS_SUSCEPTIBLE_STATE_NAME
        raw_propensity = self.propensity(index)
        thresholds = self.fpg_threshold(index)

        propensity = pd.Series(0, index=index)
        propensity.loc[~diabetic_mask] = raw_propensity.loc[~diabetic_mask] * thresholds.loc[~diabetic_mask]
        propensity.loc[diabetic_mask] = (thresholds.loc[diabetic_mask]
                                         + raw_propensity.loc[diabetic_mask] * (1 - thresholds.loc[diabetic_mask]))

        return pd.Series(self.exposure_distribution.ppf(propensity), index=index)<|MERGE_RESOLUTION|>--- conflicted
+++ resolved
@@ -45,14 +45,6 @@
             relative_risk_data = relative_risk_data.drop(['parameter'], 'columns')
         return relative_risk_data
 
-<<<<<<< HEAD
-
-class FastingPlasmaGlucose(Risk):
-    @property
-    def name(self):
-        return f'risk_factor.{project_globals.FPG.name}'
-=======
->>>>>>> 57472878
 
 class Risk(Risk_):
 
