--- conflicted
+++ resolved
@@ -1,10 +1,7 @@
 from collections import Counter
-<<<<<<< HEAD
-=======
 from itertools import product
 import typing
 from typing import Dict, Iterable, List, Tuple, Union
->>>>>>> 5d6c08c2
 
 import pandas as pd
 from vivarium_public_health.metrics import (MortalityObserver as MortalityObserver_,
@@ -23,19 +20,6 @@
     from vivarium.framework.population import SimulantData
 
 
-<<<<<<< HEAD
-    def setup(self, builder):
-        super().setup(builder)
-        columns_required = ['tracked', 'alive', 'entrance_time', 'exit_time', 'cause_of_death',
-                            'years_of_life_lost', 'age']
-        if self.config.by_sex:
-            columns_required += ['sex']
-
-        self.cvd_risk_category = builder.value.get_value('cvd_risk_category')
-        self.population_view = builder.population.get_view(columns_required)
-
-    def metrics(self, index, metrics):
-=======
 class ResultsStratifier:
     """Centralized component for handling results stratification.
 
@@ -53,11 +37,7 @@
         """Perform this component's setup."""
         # The only thing you should request here are resources necessary for
         # results stratification.
-        self.population_view = builder.population.get_view([
-            project_globals.DIABETES_MELLITUS.name,
-            project_globals.CKD_MODEL_NAME,
-            'tracked'  # Ensure we always get the full population from the view.
-        ])
+        self.cvd_risk_category = builder.value.get_value('cvd_risk_category')
 
     def group(self, population: pd.DataFrame) -> Iterable[Tuple[Tuple[str, ...], pd.DataFrame]]:
         """Takes the full population and yields stratified subgroups.
@@ -74,17 +54,13 @@
 
         """
 
-        stratification_criteria = self.population_view.get(population.index)
-        diabetes = stratification_criteria.loc[:, project_globals.DIABETES_MELLITUS.name]
-        ckd = stratification_criteria.loc[:, project_globals.CKD_MODEL_NAME]
-
-        categories = product(project_globals.DIABETES_CATEGORIES, project_globals.CKD_CATEGORIES)
-        for diabetes_cat, ckd_cat in categories:
+        cvd_risk = self.cvd_risk_category(population.index)
+        for cvd_risk_cat in project_globals.CVD_RISK_CATEGORIES:
             if population.empty:
                 pop_in_group = population
             else:
-                pop_in_group = population.loc[(diabetes == diabetes_cat) & (ckd == ckd_cat)]
-            yield (diabetes_cat, ckd_cat), pop_in_group
+                pop_in_group = population.loc[cvd_risk == cvd_risk_cat]
+            yield (cvd_risk_cat,), pop_in_group
 
     @staticmethod
     def update_labels(measure_data: Dict[str, float], labels: Tuple[str, ...]) -> Dict[str, float]:
@@ -132,7 +108,6 @@
                             project_globals.STAGE_V_CKD_STATE_NAME]
 
     def metrics(self, index: pd.Index, metrics: Dict[str, float]) -> Dict[str, float]:
->>>>>>> 5d6c08c2
         pop = self.population_view.get(index)
         pop.loc[pop.exit_time.isnull(), 'exit_time'] = self.clock()
 
@@ -144,21 +119,12 @@
             (get_years_of_life_lost, (self.life_expectancy, self.causes)),
         )
 
-<<<<<<< HEAD
-        for cvd_risk_cat in project_globals.CVD_RISK_CATEGORIES:
-            pop_in_group = pop.loc[cvd_risk == cvd_risk_cat]
-=======
-        for labels, pop_in_group in self.stratifier.group(pop):
->>>>>>> 5d6c08c2
+        for labels, pop_in_group in self.stratifier.group(pop):
             base_args = (pop_in_group, self.config.to_dict(), self.start_time, self.clock(), self.age_bins)
 
             for measure_getter, extra_args in measure_getters:
                 measure_data = measure_getter(*base_args, *extra_args)
-<<<<<<< HEAD
-                measure_data = {f'{k}_cvd_{cvd_risk_cat}': v for k, v in measure_data.items()}
-=======
                 measure_data = self.stratifier.update_labels(measure_data, labels)
->>>>>>> 5d6c08c2
                 metrics.update(measure_data)
 
         the_living = pop[(pop.alive == 'alive') & pop.tracked]
@@ -172,11 +138,6 @@
 
 class DisabilityObserver(DisabilityObserver_):
 
-<<<<<<< HEAD
-        self.cvd_risk_category = builder.value.get_value('cvd_risk_category')
-        self.disability_weight_pipelines = {cause: builder.value.get_value(f'{cause}.disability_weight')
-                                            for cause in project_globals.CAUSES_OF_DISABILITY}
-=======
     def __init__(self):
         super().__init__()
         self.stratifier = ResultsStratifier(self.name)
@@ -184,7 +145,6 @@
     @property
     def sub_components(self) -> List[ResultsStratifier]:
         return [self.stratifier]
->>>>>>> 5d6c08c2
 
     def setup(self, builder: 'Builder'):
         super().setup(builder)
@@ -204,18 +164,6 @@
         pop.loc[:, project_globals.TOTAL_YLDS_COLUMN] += self.disability_weight(pop.index)
         self.population_view.update(pop)
 
-<<<<<<< HEAD
-    def update_metrics(self, pop):
-        cvd_risk = self.cvd_risk_category(pop.index)
-
-        for cvd_risk_cat in project_globals.CVD_RISK_CATEGORIES:
-            pop_in_group = pop.loc[cvd_risk == cvd_risk_cat]
-            ylds_this_step = get_years_lived_with_disability(pop_in_group, self.config.to_dict(),
-                                                             self.clock().year, self.step_size(),
-                                                             self.age_bins, self.disability_weight_pipelines,
-                                                             project_globals.CAUSES_OF_DISABILITY)
-            ylds_this_step = {f'{k}_cvd_{cvd_risk_cat}': v for k, v in ylds_this_step.items()}
-=======
     def update_metrics(self, pop: pd.DataFrame):
         for labels, pop_in_group in self.stratifier.group(pop):
             ylds_this_step = get_years_lived_with_disability(pop_in_group, self.config.to_dict(),
@@ -223,7 +171,6 @@
                                                              self.age_bins, self.disability_weight_pipelines,
                                                              self.causes)
             ylds_this_step = self.stratifier.update_labels(ylds_this_step, labels)
->>>>>>> 5d6c08c2
             self.years_lived_with_disability.update(ylds_this_step)
 
 
@@ -306,22 +253,6 @@
 
     def on_collect_metrics(self, event: 'Event'):
         pop = self.population_view.get(event.index)
-<<<<<<< HEAD
-        for transition in self.transitions:
-            event_this_step = pop[self.disease] != pop[f'previous_{self.disease}']
-            transitioned_pop = pop.loc[event_this_step]
-            cvd_risk = self.cvd_risk_category(transitioned_pop.index)
-            base_key = get_output_template(**self.config).substitute(measure=f'{transition}_event_count',
-                                                                     year=event.time.year)
-            base_filter = QueryString('')
-            for cvd_risk_cat in project_globals.CVD_RISK_CATEGORIES:
-                pop_in_group = transitioned_pop.loc[cvd_risk == cvd_risk_cat]
-                transition_counts = get_group_counts(pop_in_group, base_filter, base_key, self.config, self.age_bins)
-                transition_counts = {f'{k}_cvd_{cvd_risk_cat}': v for k, v in transition_counts.items()}
-                self.counts.update(transition_counts)
-=======
->>>>>>> 5d6c08c2
-
         for labels, pop_in_group in self.stratifier.group(pop):
             for transition in self.transitions:
                 transition_counts_this_step = get_transition_count(pop_in_group, self.config, self.disease, transition,
@@ -347,9 +278,6 @@
     base_filter = QueryString(f'alive == "alive" and {disease} == "{state}"')
     person_time = get_group_counts(pop, base_filter, base_key, config, age_bins,
                                    aggregate=lambda x: len(x) * to_years(step_size))
-<<<<<<< HEAD
-    return person_time
-=======
     return person_time
 
 
@@ -364,5 +292,4 @@
                                                         year=event_time.year)
     base_filter = QueryString('')
     transition_count = get_group_counts(transitioned_pop, base_filter, base_key, config, age_bins)
-    return transition_count
->>>>>>> 5d6c08c2
+    return transition_count