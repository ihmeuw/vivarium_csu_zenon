"""Loads, standardizes and validates input data for the simulation.

Abstract the extract and transform pieces of the artifact ETL.
The intent here is to provide a uniform interface around this portion
of artifact creation. The value of this interface shows up when more
complicated data needs are part of the project. See the BEP project
for an example.

`BEP <https://github.com/ihmeuw/vivarium_gates_bep/blob/master/src/vivarium_gates_bep/data/loader.py>`_

.. admonition::
"""
import pandas as pd
import numpy as np

from vivarium_gbd_access import gbd
from gbd_mapping import causes, risk_factors, covariates, sequelae
from vivarium.framework.artifact import EntityKey
from vivarium_inputs import core, extract, interface, utilities, utility_data, globals as vi_globals
from vivarium_inputs.mapping_extension import alternative_risk_factors
import vivarium_inputs.validation.sim as sim_validation
import vivarium_inputs.validation.raw as raw_validation

from vivarium_csu_zenon import globals as project_globals, paths
from vivarium_csu_zenon.utilities import sanitize_location

def get_data(lookup_key: str, location: str) -> pd.DataFrame:
    """Retrieves data from an appropriate source.

    Parameters
    ----------
    lookup_key
        The key that will eventually get put in the artifact with
        the requested data.
    location
        The location to get data for.

    Returns
    -------
        The requested data.

    """
    mapping = {
        project_globals.POPULATION.STRUCTURE: load_population_structure,
        project_globals.POPULATION.AGE_BINS: load_age_bins,
        project_globals.POPULATION.DEMOGRAPHY: load_demographic_dimensions,
        project_globals.POPULATION.TMRLE: load_theoretical_minimum_risk_life_expectancy,
        project_globals.POPULATION.ACMR: load_standard_data,
        project_globals.POPULATION.PROPENSITY_CORRELATION_DATA: load_propensity_correlation_data,
        project_globals.POPULATION.JOINT_PAF_DATA: load_joint_paf_data,

        project_globals.IHD.ACUTE_MI_PREVALENCE: load_ihd_prevalence,
        project_globals.IHD.POST_MI_PREVALENCE: load_ihd_prevalence,
        project_globals.IHD.ACUTE_MI_INCIDENCE_RATE: load_standard_data,
        project_globals.IHD.ACUTE_MI_DISABILITY_WEIGHT: load_ihd_disability_weight,
        project_globals.IHD.POST_MI_DISABILITY_WEIGHT: load_ihd_disability_weight,
        project_globals.IHD.ACUTE_MI_EMR: load_standard_excess_mortality_rate,
        project_globals.IHD.POST_MI_EMR: load_standard_excess_mortality_rate,
        project_globals.IHD.CSMR: load_standard_data,
        project_globals.IHD.RESTRICTIONS: load_metadata,

        project_globals.ISCHEMIC_STROKE.ACUTE_STROKE_PREVALENCE: load_ischemic_stroke_prevalence,
        project_globals.ISCHEMIC_STROKE.POST_STROKE_PREVALENCE: load_ischemic_stroke_prevalence,
        project_globals.ISCHEMIC_STROKE.ACUTE_STROKE_INCIDENCE_RATE: load_standard_data,
        project_globals.ISCHEMIC_STROKE.ACUTE_STROKE_DISABILITY_WEIGHT: load_ischemic_stroke_disability_weight,
        project_globals.ISCHEMIC_STROKE.POST_STROKE_DISABILITY_WEIGHT: load_ischemic_stroke_disability_weight,
        project_globals.ISCHEMIC_STROKE.ACUTE_STROKE_EMR: load_standard_excess_mortality_rate,
        project_globals.ISCHEMIC_STROKE.POST_STROKE_EMR: load_standard_excess_mortality_rate,
        project_globals.ISCHEMIC_STROKE.CSMR: load_standard_data,
        project_globals.ISCHEMIC_STROKE.RESTRICTIONS: load_metadata,

        project_globals.DIABETES_MELLITUS.PREVALENCE: load_standard_data,
        project_globals.DIABETES_MELLITUS.MODERATE_DIABETES_PREVALENCE: load_diabetes_mellitus_prevalence,
        project_globals.DIABETES_MELLITUS.SEVERE_DIABETES_PREVALENCE: load_diabetes_mellitus_prevalence,
        project_globals.DIABETES_MELLITUS.INCIDENCE_RATE: load_standard_data,
        project_globals.DIABETES_MELLITUS.REMISSION_RATE: load_standard_data,
        project_globals.DIABETES_MELLITUS.MODERATE_DIABETES_PROPORTION: load_diabetes_mellitus_proportion,
        project_globals.DIABETES_MELLITUS.SEVERE_DIABETES_PROPORTION: load_diabetes_mellitus_proportion,
        project_globals.DIABETES_MELLITUS.MODERATE_DIABETES_DISABILITY_WEIGHT: load_diabetes_mellitus_disability_weight,
        project_globals.DIABETES_MELLITUS.SEVERE_DIABETES_DISABILITY_WEIGHT: load_diabetes_mellitus_disability_weight,
        project_globals.DIABETES_MELLITUS.CSMR: load_standard_data,
        project_globals.DIABETES_MELLITUS.EMR: load_diabetes_mellitus_excess_mortality_rate,
        project_globals.DIABETES_MELLITUS.MODERATE_DIABETES_EMR: load_diabetes_mellitus_excess_mortality_rate,
        project_globals.DIABETES_MELLITUS.SEVERE_DIABETES_EMR: load_diabetes_mellitus_excess_mortality_rate,
        project_globals.DIABETES_MELLITUS.RESTRICTIONS: load_metadata,

        project_globals.LDL_C.DISTRIBUTION: load_metadata,
        project_globals.LDL_C.EXPOSURE_MEAN: load_standard_data,
        project_globals.LDL_C.EXPOSURE_SD: load_standard_data,
        project_globals.LDL_C.EXPOSURE_WEIGHTS: load_standard_data,
        project_globals.LDL_C.RELATIVE_RISK: load_standard_data,
        project_globals.LDL_C.PAF: load_standard_data,
        project_globals.LDL_C.TMRED: load_metadata,
        project_globals.LDL_C.RELATIVE_RISK_SCALAR: load_metadata,

        project_globals.SBP.DISTRIBUTION: load_metadata,
        project_globals.SBP.EXPOSURE_MEAN: load_standard_data,
        project_globals.SBP.EXPOSURE_SD: load_standard_data,
        project_globals.SBP.EXPOSURE_WEIGHTS: load_standard_data,
        project_globals.SBP.RELATIVE_RISK: load_standard_data,
        project_globals.SBP.PAF: load_standard_data,
        project_globals.SBP.TMRED: load_metadata,
        project_globals.SBP.RELATIVE_RISK_SCALAR: load_metadata,

        project_globals.FPG.DISTRIBUTION: load_metadata,
        project_globals.FPG.EXPOSURE_MEAN: load_standard_data,
        project_globals.FPG.EXPOSURE_SD: load_standard_data,
        project_globals.FPG.EXPOSURE_WEIGHTS: load_standard_data,
        project_globals.FPG.DIABETES_MELLITUS_THRESHOLD: load_diabetes_fpg_threshold,
        project_globals.FPG.RELATIVE_RISK: load_standard_data,
        project_globals.FPG.PAF: load_standard_data,
        project_globals.FPG.TMRED: load_metadata,
        project_globals.FPG.RELATIVE_RISK_SCALAR: load_metadata,

        project_globals.IKF.CATEGORIES: load_metadata,
        project_globals.IKF.DISTRIBUTION: load_metadata,
        project_globals.IKF.EXPOSURE: load_ikf_exposure,
        project_globals.IKF.RELATIVE_RISK: load_ikf_relative_risk,
        project_globals.IKF.CAT_4_DISABILITY_WEIGHT: load_ikf_disability_weight,
        project_globals.IKF.CAT_3_DISABILITY_WEIGHT: load_ikf_disability_weight,
        project_globals.IKF.CAT_2_DISABILITY_WEIGHT: load_ikf_disability_weight,
        project_globals.IKF.CAT_1_DISABILITY_WEIGHT: load_ikf_disability_weight,
        project_globals.IKF.CSMR: load_ckd_standard_data,
        project_globals.IKF.EMR: load_ckd_standard_data,
        project_globals.IKF.PAF: load_ikf_paf,
<<<<<<< HEAD

        project_globals.PROPENSITY_CORRELATION_DATA: load_propensity_correlation_data,
        project_globals.JOINT_PAF_DATA: load_joint_paf_data,
=======
>>>>>>> 57472878
    }
    return mapping[lookup_key](lookup_key, location)


def load_standard_data(key: str, location: str) -> pd.DataFrame:
    key = EntityKey(key)
    entity = get_entity(key)
    return interface.get_measure(entity, key.measure, location)


def load_metadata(key: str, location: str):
    key = EntityKey(key)
    entity = get_entity(key)
    metadata = entity[key.measure]
    if hasattr(metadata, 'to_dict'):
        metadata = metadata.to_dict()
    return metadata


def load_population_structure(key: str, location: str) -> pd.DataFrame:
    return interface.get_population_structure(location)


def load_age_bins(key: str, location: str) -> pd.DataFrame:
    return interface.get_age_bins()


def load_demographic_dimensions(key: str, location: str) -> pd.DataFrame:
    return interface.get_demographic_dimensions(location)


def load_theoretical_minimum_risk_life_expectancy(key: str, location: str) -> pd.DataFrame:
    return interface.get_theoretical_minimum_risk_life_expectancy()


def load_ihd_prevalence(key: str, location: str) -> pd.DataFrame:
    acute_sequelae = [
        sequelae.acute_myocardial_infarction_first_2_days,
        sequelae.acute_myocardial_infarction_3_to_28_days,
    ]

    if key == project_globals.IHD.ACUTE_MI_PREVALENCE:
        seq = acute_sequelae
    else:
        seq = [s for s in causes.ischemic_heart_disease.sequelae if s not in acute_sequelae]

    prevalence = sum(interface.get_measure(s, 'prevalence', location) for s in seq)
    return prevalence


def load_ischemic_stroke_prevalence(key: str, location: str) -> pd.DataFrame:
    acute_sequelae = [
        sequelae.acute_ischemic_stroke_severity_level_1,
        sequelae.acute_ischemic_stroke_severity_level_2,
        sequelae.acute_ischemic_stroke_severity_level_3,
        sequelae.acute_ischemic_stroke_severity_level_4,
        sequelae.acute_ischemic_stroke_severity_level_5,
    ]

    if key == project_globals.ISCHEMIC_STROKE.ACUTE_STROKE_PREVALENCE:
        seq = acute_sequelae
    else:
        seq = [s for s in causes.ischemic_stroke.sequelae if s not in acute_sequelae]

    prevalence = sum(interface.get_measure(s, 'prevalence', location) for s in seq)
    return prevalence


def load_diabetes_mellitus_prevalence(key: str, location: str) -> pd.DataFrame:
    moderate_sequelae = [
        sequelae.uncomplicated_diabetes_mellitus_type_1,
        sequelae.uncomplicated_diabetes_mellitus_type_2,
    ]

    if key == project_globals.DIABETES_MELLITUS.MODERATE_DIABETES_PREVALENCE:
        seq = moderate_sequelae
    else:
        seq = [s for sc in causes.diabetes_mellitus.sub_causes for s in sc.sequelae if s not in moderate_sequelae]

    prevalence = sum(interface.get_measure(s, 'prevalence', location) for s in seq)
    return prevalence


def load_diabetes_mellitus_proportion(key: str, location: str) -> pd.DataFrame:
    proportion_to_prevalence = {
        project_globals.DIABETES_MELLITUS.MODERATE_DIABETES_PROPORTION: (
            project_globals.DIABETES_MELLITUS.MODERATE_DIABETES_PREVALENCE
        ),
        project_globals.DIABETES_MELLITUS.SEVERE_DIABETES_PROPORTION: (
            project_globals.DIABETES_MELLITUS.SEVERE_DIABETES_PREVALENCE
        ),
    }
    prevalence_key = proportion_to_prevalence[key]
    diabetes_subtype_prevalence = get_data(prevalence_key, location)
    all_diabetes_prevalence = get_data(project_globals.DIABETES_MELLITUS.PREVALENCE, location)
    proportion = (diabetes_subtype_prevalence / all_diabetes_prevalence).fillna(0)
    return proportion


def load_ihd_disability_weight(key: str, location: str) -> pd.DataFrame:
    acute_sequelae = [
        sequelae.acute_myocardial_infarction_first_2_days,
        sequelae.acute_myocardial_infarction_3_to_28_days,
    ]

    if key == project_globals.IHD.ACUTE_MI_PREVALENCE:
        seq = acute_sequelae
    else:
        seq = [s for s in causes.ischemic_heart_disease.sequelae if s not in acute_sequelae]

    prevalence_disability_weights = []
    for s in seq:
        prevalence = interface.get_measure(s, 'prevalence', location)
        disability_weight = interface.get_measure(s, 'disability_weight', location)
        prevalence_disability_weights.append(prevalence * disability_weight)

    ihd_prevalence = interface.get_measure(causes.ischemic_heart_disease, 'prevalence', location)
    ihd_disability_weight = (sum(prevalence_disability_weights) / ihd_prevalence).fillna(0)
    return ihd_disability_weight


def load_ischemic_stroke_disability_weight(key: str, location: str) -> pd.DataFrame:
    acute_sequelae = [
        sequelae.acute_ischemic_stroke_severity_level_1,
        sequelae.acute_ischemic_stroke_severity_level_2,
        sequelae.acute_ischemic_stroke_severity_level_3,
        sequelae.acute_ischemic_stroke_severity_level_4,
        sequelae.acute_ischemic_stroke_severity_level_5,
    ]

    if key == project_globals.IHD.ACUTE_MI_PREVALENCE:
        seq = acute_sequelae
    else:
        seq = [s for s in causes.ischemic_heart_disease.sequelae if s not in acute_sequelae]

    prevalence_disability_weights = []
    for s in seq:
        prevalence = interface.get_measure(s, 'prevalence', location)
        disability_weight = interface.get_measure(s, 'disability_weight', location)
        prevalence_disability_weights.append(prevalence * disability_weight)

    ischemic_stroke_prevalence = interface.get_measure(causes.ischemic_stroke, 'prevalence', location)
    ischemic_stroke_disability_weight = (sum(prevalence_disability_weights) / ischemic_stroke_prevalence).fillna(0)
    return ischemic_stroke_disability_weight


def load_diabetes_mellitus_disability_weight(key: str, location: str) -> pd.DataFrame:
    moderate_sequelae = [
        sequelae.uncomplicated_diabetes_mellitus_type_1,
        sequelae.uncomplicated_diabetes_mellitus_type_2,
    ]

    if key == project_globals.DIABETES_MELLITUS.MODERATE_DIABETES_PREVALENCE:
        seq = moderate_sequelae
    else:
        seq = [s for sc in causes.diabetes_mellitus.sub_causes for s in sc.sequelae if s not in moderate_sequelae]

    prevalence_disability_weights = []
    for s in seq:
        prevalence = interface.get_measure(s, 'prevalence', location)
        disability_weight = interface.get_measure(s, 'disability_weight', location)
        prevalence_disability_weights.append(prevalence * disability_weight)

    diabetes_prevalence = interface.get_measure(causes.diabetes_mellitus, 'prevalence', location)
    diabetes_disability_weight = (sum(prevalence_disability_weights) / diabetes_prevalence).fillna(0)
    return diabetes_disability_weight


def load_ikf_disability_weight(key: str, location: str) -> pd.DataFrame:
    category_sequelae_map = {
        project_globals.IKF.CAT_4_DISABILITY_WEIGHT: [
            sequelae.albuminuria_with_preserved_gfr_due_to_glomerulonephritis,
            sequelae.albuminuria_with_preserved_gfr_due_to_hypertension,
            sequelae.albuminuria_with_preserved_gfr_due_to_other_and_unspecified_causes,
            sequelae.albuminuria_with_preserved_gfr_due_to_type_1_diabetes_mellitus,
            sequelae.albuminuria_with_preserved_gfr_due_to_type_2_diabetes_mellitus,
        ],
        project_globals.IKF.CAT_3_DISABILITY_WEIGHT: [
            sequelae.stage_iii_chronic_kidney_disease_and_mild_anemia_due_to_hypertension,
            sequelae.stage_iii_chronic_kidney_disease_and_moderate_anemia_due_to_hypertension,
            sequelae.stage_iii_chronic_kidney_disease_and_severe_anemia_due_to_hypertension,
            sequelae.stage_iii_chronic_kidney_disease_without_anemia_due_to_hypertension,
            sequelae.stage_iii_chronic_kidney_disease_and_mild_anemia_due_to_glomerulonephritis,
            sequelae.stage_iii_chronic_kidney_disease_and_moderate_anemia_due_to_glomerulonephritis,
            sequelae.stage_iii_chronic_kidney_disease_and_severe_anemia_due_to_glomerulonephritis,
            sequelae.stage_iii_chronic_kidney_disease_without_anemia_due_to_glomerulonephritis,
            sequelae.stage_iii_chronic_kidney_disease_and_mild_anemia_due_to_other_and_unspecified_causes,
            sequelae.stage_iii_chronic_kidney_disease_and_moderate_anemia_due_to_other_and_unspecified_causes,
            sequelae.stage_iii_chronic_kidney_disease_and_severe_anemia_due_to_other_and_unspecified_causes,
            sequelae.stage_iii_chronic_kidney_disease_without_anemia_due_to_other_and_unspecified_causes,
            sequelae.stage_iii_chronic_kidney_disease_and_severe_anemia_due_to_type_1_diabetes_mellitus,
            sequelae.stage_iii_chronic_kidney_disease_and_severe_anemia_due_to_type_2_diabetes_mellitus,
            sequelae.stage_iii_chronic_kidney_disease_and_moderate_anemia_due_to_type_1_diabetes_mellitus,
            sequelae.stage_iii_chronic_kidney_disease_and_moderate_anemia_due_to_type_2_diabetes_mellitus,
            sequelae.stage_iii_chronic_kidney_disease_and_mild_anemia_due_to_type_1_diabetes_mellitus,
            sequelae.stage_iii_chronic_kidney_disease_and_mild_anemia_due_to_type_2_diabetes_mellitus,
            sequelae.stage_iii_chronic_kidney_disease_without_anemia_due_to_type_1_diabetes_mellitus,
            sequelae.stage_iii_chronic_kidney_disease_without_anemia_due_to_type_2_diabetes_mellitus,
        ],
        project_globals.IKF.CAT_2_DISABILITY_WEIGHT: [
            sequelae.stage_iv_chronic_kidney_disease_untreated_without_anemia_due_to_hypertension,
            sequelae.stage_iv_chronic_kidney_disease_untreated_and_mild_anemia_due_to_hypertension,
            sequelae.stage_iv_chronic_kidney_disease_untreated_and_moderate_anemia_due_to_hypertension,
            sequelae.stage_iv_chronic_kidney_disease_untreated_and_severe_anemia_due_to_hypertension,
            sequelae.stage_iv_chronic_kidney_disease_untreated_without_anemia_due_to_glomerulonephritis,
            sequelae.stage_iv_chronic_kidney_disease_untreated_and_mild_anemia_due_to_glomerulonephritis,
            sequelae.stage_iv_chronic_kidney_disease_untreated_and_moderate_anemia_due_to_glomerulonephritis,
            sequelae.stage_iv_chronic_kidney_disease_untreated_and_severe_anemia_due_to_glomerulonephritis,
            sequelae.stage_iv_chronic_kidney_disease_untreated_without_anemia_due_to_other_and_unspecified_causes,
            sequelae.stage_iv_chronic_kidney_disease_untreated_and_mild_anemia_due_to_other_and_unspecified_causes,
            sequelae.stage_iv_chronic_kidney_disease_untreated_and_moderate_anemia_due_to_other_and_unspecified_causes,
            sequelae.stage_iv_chronic_kidney_disease_untreated_and_severe_anemia_due_to_other_and_unspecified_causes,
            sequelae.stage_iv_chronic_kidney_disease_untreated_and_severe_anemia_due_to_type_1_diabetes_mellitus,
            sequelae.stage_iv_chronic_kidney_disease_untreated_and_severe_anemia_due_to_type_2_diabetes_mellitus,
            sequelae.stage_iv_chronic_kidney_disease_untreated_and_moderate_anemia_due_to_type_1_diabetes_mellitus,
            sequelae.stage_iv_chronic_kidney_disease_untreated_and_moderate_anemia_due_to_type_2_diabetes_mellitus,
            sequelae.stage_iv_chronic_kidney_disease_untreated_and_mild_anemia_due_to_type_1_diabetes_mellitus,
            sequelae.stage_iv_chronic_kidney_disease_untreated_and_mild_anemia_due_to_type_2_diabetes_mellitus,
            sequelae.stage_iv_chronic_kidney_disease_untreated_without_anemia_due_to_type_1_diabetes_mellitus,
            sequelae.stage_iv_chronic_kidney_disease_untreated_without_anemia_due_to_type_2_diabetes_mellitus,
        ],
        project_globals.IKF.CAT_1_DISABILITY_WEIGHT: [
            sequelae.end_stage_renal_disease_after_transplant_due_to_hypertension,
            sequelae.end_stage_renal_disease_on_dialysis_due_to_hypertension,
            sequelae.end_stage_renal_disease_after_transplant_due_to_glomerulonephritis,
            sequelae.end_stage_renal_disease_on_dialysis_due_to_glomerulonephritis,
            sequelae.end_stage_renal_disease_after_transplant_due_to_other_and_unspecified_causes,
            sequelae.end_stage_renal_disease_on_dialysis_due_to_other_and_unspecified_causes,
            sequelae.stage_v_chronic_kidney_disease_untreated_without_anemia_due_to_hypertension,
            sequelae.stage_v_chronic_kidney_disease_untreated_and_mild_anemia_due_to_hypertension,
            sequelae.stage_v_chronic_kidney_disease_untreated_and_moderate_anemia_due_to_hypertension,
            sequelae.stage_v_chronic_kidney_disease_untreated_and_severe_anemia_due_to_hypertension,
            sequelae.stage_v_chronic_kidney_disease_untreated_without_anemia_due_to_glomerulonephritis,
            sequelae.stage_v_chronic_kidney_disease_untreated_and_mild_anemia_due_to_glomerulonephritis,
            sequelae.stage_v_chronic_kidney_disease_untreated_and_moderate_anemia_due_to_glomerulonephritis,
            sequelae.stage_v_chronic_kidney_disease_untreated_and_severe_anemia_due_to_glomerulonephritis,
            sequelae.stage_v_chronic_kidney_disease_untreated_without_anemia_due_to_other_and_unspecified_causes,
            sequelae.stage_v_chronic_kidney_disease_untreated_and_mild_anemia_due_to_other_and_unspecified_causes,
            sequelae.stage_v_chronic_kidney_disease_untreated_and_moderate_anemia_due_to_other_and_unspecified_causes,
            sequelae.stage_v_chronic_kidney_disease_untreated_and_severe_anemia_due_to_other_and_unspecified_causes,
            sequelae.end_stage_renal_disease_after_transplant_due_to_type_1_diabetes_mellitus,
            sequelae.end_stage_renal_disease_after_transplant_due_to_type_2_diabetes_mellitus,
            sequelae.end_stage_renal_disease_on_dialysis_due_to_type_1_diabetes_mellitus,
            sequelae.end_stage_renal_disease_on_dialysis_due_to_type_2_diabetes_mellitus,
            sequelae.stage_v_chronic_kidney_disease_untreated_and_severe_anemia_due_to_type_1_diabetes_mellitus,
            sequelae.stage_v_chronic_kidney_disease_untreated_and_severe_anemia_due_to_type_2_diabetes_mellitus,
            sequelae.stage_v_chronic_kidney_disease_untreated_and_moderate_anemia_due_to_type_1_diabetes_mellitus,
            sequelae.stage_v_chronic_kidney_disease_untreated_and_moderate_anemia_due_to_type_2_diabetes_mellitus,
            sequelae.stage_v_chronic_kidney_disease_untreated_and_mild_anemia_due_to_type_1_diabetes_mellitus,
            sequelae.stage_v_chronic_kidney_disease_untreated_and_mild_anemia_due_to_type_2_diabetes_mellitus,
            sequelae.stage_v_chronic_kidney_disease_untreated_without_anemia_due_to_type_1_diabetes_mellitus,
            sequelae.stage_v_chronic_kidney_disease_untreated_without_anemia_due_to_type_2_diabetes_mellitus,
        ]
    }

    sequelae_for_category = category_sequelae_map[key]

    prevalence_disability_weights = []
    category_prevalences = []
    for sequela in sequelae_for_category:
        prevalence = interface.get_measure(sequela, 'prevalence', location)
        category_prevalences.append(prevalence)

        disability_weight = interface.get_measure(sequela, 'disability_weight', location)
        prevalence_disability_weights.append(prevalence * disability_weight)
    
    ikf_category_disability_weight = (sum(prevalence_disability_weights) / sum(category_prevalences)).fillna(0)
    return ikf_category_disability_weight


def load_diabetes_mellitus_excess_mortality_rate(key: str, location: str) -> pd.DataFrame:
    csmr = get_data(project_globals.DIABETES_MELLITUS.CSMR, location)
    prevalence = get_data(project_globals.DIABETES_MELLITUS.PREVALENCE, location)
    emr = (csmr / prevalence).fillna(0)
    return emr


def load_ckd_standard_data(key: str, location: str) -> pd.DataFrame:
    key_mapping = {
        project_globals.IKF.EMR: 'excess_mortality_rate',
        project_globals.IKF.CSMR: 'cause_specific_mortality_rate'
    }
    return interface.get_measure(causes.chronic_kidney_disease, key_mapping[key], location)


def load_standard_excess_mortality_rate(key: str, location: str) -> pd.DataFrame:
    meids = {
        project_globals.IHD.ACUTE_MI_EMR: 1814,
        project_globals.IHD.POST_MI_EMR: 15755,
        project_globals.ISCHEMIC_STROKE.ACUTE_STROKE_EMR: 9310,
        project_globals.ISCHEMIC_STROKE.POST_STROKE_EMR: 10837,
    }

    return _load_em_from_meid(meids[key], location)


def load_ikf_exposure(key: str, location: str) -> pd.DataFrame:
    key = EntityKey(key)
    entity = get_entity(key)

    location_id = utility_data.get_location_id(location) if isinstance(location, str) else location
    measure = 'exposure'
    raw_validation.check_metadata(entity, measure)

    data = gbd.get_exposure(entity.gbd_id, location_id)
    data = normalize_ikf_exposure_distribution(data)
    raw_validation.validate_raw_data(data, entity, measure, location_id)

    data = data.drop('modelable_entity_id', 'columns')

    data = utilities.filter_data_by_restrictions(data, entity, 'outer', utility_data.get_age_group_ids())

    tmrel_cat = utility_data.get_tmrel_category(entity)
    exposed = data[data.parameter != tmrel_cat]
    unexposed = data[data.parameter == tmrel_cat]

    #  FIXME: We fill 1 as exposure of tmrel category, which is not correct.
    data = pd.concat([utilities.normalize(exposed, fill_value=0), utilities.normalize(unexposed, fill_value=1)],
                     ignore_index=True)

    # normalize so all categories sum to 1
    cols = list(set(data.columns).difference(vi_globals.DRAW_COLUMNS + ['parameter']))
    sums = data.groupby(cols)[vi_globals.DRAW_COLUMNS].sum()
    data = (data
            .groupby('parameter')
            .apply(lambda df: df.set_index(cols).loc[:, vi_globals.DRAW_COLUMNS].divide(sums))
            .reset_index())

    data = data.filter(vi_globals.DEMOGRAPHIC_COLUMNS + vi_globals.DRAW_COLUMNS + ['parameter'])
    data = utilities.reshape(data)
    data = utilities.scrub_gbd_conventions(data, location)
    sim_validation.validate_for_simulation(data, entity, key.measure, location)
    data = utilities.split_interval(data, interval_column='age', split_column_prefix='age')
    data = utilities.split_interval(data, interval_column='year', split_column_prefix='year')
    return utilities.sort_hierarchical_data(data)


def normalize_ikf_exposure_distribution(data: pd.DataFrame) -> pd.DataFrame:
    # Ditch the provided cat5 data, which is incorrect.
    data = (data
            .set_index('parameter')
            .drop('cat5')
            .reset_index())

    # Hang on to some column names and a sample value for things the validator
    # needs but we don't need for processing.
    unused_data = {c: data[c].unique()[0] for c in data.columns
                   if c not in vi_globals.DEMOGRAPHIC_COLUMNS + vi_globals.DRAW_COLUMNS + ['parameter']}
    # Clear unused columns, reshape from wide to long on draws
    # and sort the index order to be demography then draw then parameter
    # so broadcasting will work correctly.
    data = (data
            .drop(columns=list(unused_data.keys()))
            .set_index(['parameter'] + vi_globals.DEMOGRAPHIC_COLUMNS)
            .rename_axis(columns='draw')
            .stack()
            .to_frame()
            .rename(columns={0: 'value'})
            .reorder_levels(vi_globals.DEMOGRAPHIC_COLUMNS + ['draw', 'parameter']))
    # Get the total of cats 1-4.
    sums = (data
            .reset_index()
            .groupby(vi_globals.DEMOGRAPHIC_COLUMNS + ['draw'])
            .value
            .sum())
    # Where the sums are larger than one, rescale so they sum to 1.
    data.loc[sums > 1, 'value'] /= sums[sums > 1]
    # Reshape wide and clean up indices.
    data = (data
            .reorder_levels(vi_globals.DEMOGRAPHIC_COLUMNS + ['parameter', 'draw'])
            .unstack()
            .rename_axis(columns=[None, None]))
    data.columns = data.columns.droplevel()
    data = data.reset_index()
    # Compute cat 5 as the balance of cats 1-4 and add it to the data set
    cat5 = (1 - data.groupby(vi_globals.DEMOGRAPHIC_COLUMNS).sum()).reset_index()
    cat5['parameter'] = 'cat5'
    data = pd.concat([data, cat5]).reset_index(drop=True)
    # Add our extra columns back in.
    for column, fill_val in unused_data.items():
        data[column] = fill_val
    return data

def load_ikf_relative_risk(key: str, location: str) -> pd.DataFrame:
    key = EntityKey(key)
    entity = get_entity(key)

    value_cols = vi_globals.DRAW_COLUMNS
    location_id = utility_data.get_location_id(location)

    data = extract.extract_data(entity, 'relative_risk', location_id, validate=False)
    yll_only_causes = set([c.gbd_id for c in causes if c.restrictions.yll_only])
    data = data[~data.cause_id.isin(yll_only_causes)]

    data = utilities.convert_affected_entity(data, 'cause_id')
    data = data[data['affected_entity'].isin(project_globals.DISEASE_MODELS)]
    morbidity = data.morbidity == 1
    mortality = data.mortality == 1
    data.loc[morbidity & mortality, 'affected_measure'] = 'incidence_rate'
    data.loc[morbidity & ~mortality, 'affected_measure'] = 'incidence_rate'
    data.loc[~morbidity & mortality, 'affected_measure'] = 'excess_mortality_rate'
    data = core.filter_relative_risk_to_cause_restrictions(data)

    data = (data.groupby(['affected_entity', 'parameter'])
            .apply(utilities.normalize, fill_value=1)
            .reset_index(drop=True))
    data = data.filter(vi_globals.DEMOGRAPHIC_COLUMNS + ['affected_entity', 'affected_measure', 'parameter']
                       + vi_globals.DRAW_COLUMNS)

    tmrel_cat = utility_data.get_tmrel_category(entity)
    tmrel_mask = data.parameter == tmrel_cat
    data.loc[tmrel_mask, value_cols] = (
        data.loc[tmrel_mask, value_cols].mask(np.isclose(data.loc[tmrel_mask, value_cols], 1.0), 1.0)
    )

    data = utilities.reshape(data, value_cols=value_cols)
    data = utilities.scrub_gbd_conventions(data, location)
    sim_validation.validate_for_simulation(data, entity, key.measure, location)
    data = utilities.split_interval(data, interval_column='age', split_column_prefix='age')
    data = utilities.split_interval(data, interval_column='year', split_column_prefix='year')
    return utilities.sort_hierarchical_data(data)


def load_ikf_paf(key: str, location: str) -> pd.DataFrame:
    key = EntityKey(key)
    entity = get_entity(key)

    value_cols = vi_globals.DRAW_COLUMNS
    location_id = utility_data.get_location_id(location)

    data = extract.extract_data(entity, 'population_attributable_fraction', location_id, validate=False)
    relative_risk = extract.extract_data(entity, 'relative_risk', location_id, validate=False)

    yll_only_causes = set([c.gbd_id for c in causes if c.restrictions.yll_only])
    data = data[~data.cause_id.isin(yll_only_causes)]
    relative_risk = relative_risk[~relative_risk.cause_id.isin(yll_only_causes)]

    data = (data.groupby('cause_id', as_index=False)
            .apply(core.filter_by_relative_risk, relative_risk)
            .reset_index(drop=True))

    causes_map = {c.gbd_id: c for c in causes}
    temp = []
    # We filter paf age groups by cause level restrictions.
    for (c_id, measure), df in data.groupby(['cause_id', 'measure_id']):
        cause = causes_map[c_id]
        measure = 'yll' if measure == vi_globals.MEASURES['YLLs'] else 'yld'
        df = utilities.filter_data_by_restrictions(df, cause, measure, utility_data.get_age_group_ids())
        temp.append(df)
    data = pd.concat(temp, ignore_index=True)

    data = utilities.convert_affected_entity(data, 'cause_id')
    data.loc[data['measure_id'] == vi_globals.MEASURES['YLLs'], 'affected_measure'] = 'excess_mortality_rate'
    data.loc[data['measure_id'] == vi_globals.MEASURES['YLDs'], 'affected_measure'] = 'incidence_rate'
    data = (data.groupby(['affected_entity', 'affected_measure'])
            .apply(utilities.normalize, fill_value=0)
            .reset_index(drop=True))
    data = data.filter(vi_globals.DEMOGRAPHIC_COLUMNS + ['affected_entity', 'affected_measure']
                       + vi_globals.DRAW_COLUMNS)

    data = utilities.reshape(data, value_cols=value_cols)
    data = utilities.scrub_gbd_conventions(data, location)
    sim_validation.validate_for_simulation(data, entity, key.measure, location)
    data = utilities.split_interval(data, interval_column='age', split_column_prefix='age')
    data = utilities.split_interval(data, interval_column='year', split_column_prefix='year')
    return utilities.sort_hierarchical_data(data)


def load_diabetes_fpg_threshold(key: str, location: str) -> pd.DataFrame:
    data_path = paths.FPG_THRESHOLD_DIR / f'{sanitize_location(location)}.hdf'
    fpg_exposure = pd.read_hdf(data_path)
    return fpg_exposure


def load_propensity_correlation_data(key: str, location: str) -> pd.DataFrame:
    data = pd.read_csv(paths.CORRELATION_DATA_PATH)
    risk_factor_column_map = {'SBP': project_globals.SBP_PROPENSITY_COLUMN,
                              'LDLC': project_globals.LDL_C_PROPENSITY_COLUMN,
                              'FPG': project_globals.FPG_PROPENSITY_COLUMN,
                              'GFR': project_globals.IKF_PROPENSITY_COLUMN}
    data['risk_a'] = data['risk_factor'].map(risk_factor_column_map)
    column_name_map = {f'{k}_correlation': v for k, v in risk_factor_column_map.items()}
    data = data.rename(columns=column_name_map).drop(columns=['risk_factor'])
    data = data.set_index(['age_group', 'risk_a'])
    data.columns.name = 'risk_b'
    data = data.stack().to_frame().rename(columns={0: 'value'})
    return data


def load_joint_paf_data(key: str, location: str) -> pd.DataFrame:
    data_path = paths.JOINT_PAF_DIR / f'{sanitize_location(location)}.hdf'
    joint_paf = pd.read_hdf(data_path)
    return joint_paf


def _load_em_from_meid(meid, location):
    location_id = utility_data.get_location_id(location)
    data = gbd.get_modelable_entity_draws(meid, location_id)
    data = data[data.measure_id == vi_globals.MEASURES['Excess mortality rate']]
    data = utilities.normalize(data, fill_value=0)
    data = data.filter(vi_globals.DEMOGRAPHIC_COLUMNS + vi_globals.DRAW_COLUMNS)
    data = utilities.reshape(data)
    data = utilities.scrub_gbd_conventions(data, location)
    data = utilities.split_interval(data, interval_column='age', split_column_prefix='age')
    data = utilities.split_interval(data, interval_column='year', split_column_prefix='year')
    return utilities.sort_hierarchical_data(data)


def get_entity(key: str):
    # Map of entity types to their gbd mappings.
    type_map = {
        'cause': causes,
        'covariate': covariates,
        'risk_factor': risk_factors,
        'alternative_risk_factor': alternative_risk_factors
    }
    key = EntityKey(key)
    return type_map[key.type][key.name]

<|MERGE_RESOLUTION|>--- conflicted
+++ resolved
@@ -123,12 +123,9 @@
         project_globals.IKF.CSMR: load_ckd_standard_data,
         project_globals.IKF.EMR: load_ckd_standard_data,
         project_globals.IKF.PAF: load_ikf_paf,
-<<<<<<< HEAD
 
         project_globals.PROPENSITY_CORRELATION_DATA: load_propensity_correlation_data,
         project_globals.JOINT_PAF_DATA: load_joint_paf_data,
-=======
->>>>>>> 57472878
     }
     return mapping[lookup_key](lookup_key, location)
 
